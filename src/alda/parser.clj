(ns alda.parser
  (:require [instaparse.core :as insta]
            [clojure.string :as str]
            [clojure.java.io :as io]))

(def ^:private alda-parser
  (insta/parser (io/resource "alda.bnf")))

(defn parse-input
  "Parses a string of Alda code and turns it into Clojure code."
  [alda-code]
  (->> alda-code
       alda-parser
       (insta/transform
         {:name              #(hash-map :name %)
          :nickname          #(hash-map :nickname %)
          :number            #(Integer/parseInt %)
          :voice-number      #(Integer/parseInt %)
          :tie               (constantly :tie)
          :slur              (constantly :slur)
          :flat              (constantly :flat)
          :sharp             (constantly :sharp)
          :dots              #(hash-map :dots (count %))
          :note-length       #(list* 'alda.lisp/note-length %&)
          :duration          #(list* 'alda.lisp/duration %&)
          :pitch             (fn [s]
                               (list* 'alda.lisp/pitch
                                      (keyword (str (first s)))
                                      (map #(case %
                                              \- :flat
                                              \+ :sharp)
                                           (rest s))))
          :note              #(list* 'alda.lisp/note %&)
          :rest              #(list* 'alda.lisp/pause %&)
          :chord             #(list* 'alda.lisp/chord %&)
          :octave-set        #(list 'alda.lisp/octave %)
<<<<<<< HEAD
          :octave-up         (constantly (list 'alda.lisp/octave :up))
          :octave-down       (constantly (list 'alda.lisp/octave :down))
=======
          :octave-up         #(list 'alda.lisp/octave :up)
          :octave-down       #(list 'alda.lisp/octave :down)
>>>>>>> dab077a2
          :attribute-change  #(list 'alda.lisp/set-attribute (keyword %1) %2)
          :global-attribute-change
                             #(list 'alda.lisp/global-attribute (keyword %1) %2)
          :voice             #(list* 'alda.lisp/voice %&)
          :voices            #(list* 'alda.lisp/voices %&)
          :marker            #(list 'alda.lisp/marker (:name %))
          :at-marker         #(list 'alda.lisp/at-marker (:name %))
          :calls             (fn [& calls]
                               (let [names    (vec (keep :name calls))
                                     nickname (some :nickname calls)]
                                 (if nickname
                                   {:names names, :nickname nickname}
                                   {:names names})))
          :part              #(list* 'alda.lisp/part %&)
          :score             #(list* 'alda.lisp/score %&)})))<|MERGE_RESOLUTION|>--- conflicted
+++ resolved
@@ -34,13 +34,8 @@
           :rest              #(list* 'alda.lisp/pause %&)
           :chord             #(list* 'alda.lisp/chord %&)
           :octave-set        #(list 'alda.lisp/octave %)
-<<<<<<< HEAD
-          :octave-up         (constantly (list 'alda.lisp/octave :up))
-          :octave-down       (constantly (list 'alda.lisp/octave :down))
-=======
           :octave-up         #(list 'alda.lisp/octave :up)
           :octave-down       #(list 'alda.lisp/octave :down)
->>>>>>> dab077a2
           :attribute-change  #(list 'alda.lisp/set-attribute (keyword %1) %2)
           :global-attribute-change
                              #(list 'alda.lisp/global-attribute (keyword %1) %2)
